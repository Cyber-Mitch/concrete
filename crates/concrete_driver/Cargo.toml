--- conflicted
+++ resolved
@@ -15,11 +15,8 @@
 concrete_codegen_mlir = { path = "../concrete_codegen_mlir"}
 salsa = { git = "https://github.com/salsa-rs/salsa.git", package = "salsa-2022" }
 ariadne = { version = "0.4.0", features = ["auto-color"] }
-<<<<<<< HEAD
 concrete_ir = { version = "0.1.0", path = "../concrete_ir" }
-=======
 concrete_check = { version = "0.1.0", path = "../concrete_check" }
->>>>>>> d207c3a3
 
 [dev-dependencies]
 tempfile = "3.9.0"
