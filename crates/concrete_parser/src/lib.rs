--- conflicted
+++ resolved
@@ -129,8 +129,6 @@
         let lexer = Lexer::new(source);
         let parser = grammar::ProgramParser::new();
         parser.parse(lexer).unwrap();
-<<<<<<< HEAD
-=======
     }
 
     #[test]
@@ -150,6 +148,5 @@
         let lexer = Lexer::new(source);
         let parser = grammar::ProgramParser::new();
         parser.parse(lexer).unwrap();
->>>>>>> e8671e5d
     }
 }