use std::{collections::HashMap, error::Error};

use bumpalo::Bump;
use concrete_ast::{
    expressions::{
        ArithOp, BinaryOp, CmpOp, Expression, FnCallOp, IfExpr, LogicOp, PathOp, PathSegment,
        ValueExpr,
    },
    functions::FunctionDef,
    modules::{Module, ModuleDefItem},
    statements::{AssignStmt, LetStmt, LetStmtTarget, LetValue, ReturnStmt, Statement, WhileStmt},
    types::{RefType, TypeSpec},
    Program,
};
use concrete_check::ast_helper::{AstHelper, ModuleInfo};
use concrete_session::Session;
use melior::{
    dialect::{
        arith::{self, CmpiPredicate},
        cf, func,
        llvm::{self, r#type::opaque_pointer, LoadStoreOptions},
        memref,
    },
    ir::{
        attribute::{
            DenseI32ArrayAttribute, DenseI64ArrayAttribute, FlatSymbolRefAttribute,
            IntegerAttribute, StringAttribute, TypeAttribute,
        },
        r#type::{FunctionType, IntegerType, MemRefType},
        Block, BlockRef, Location, Module as MeliorModule, Operation, Region, Type, Value,
        ValueLike,
    },
    Context as MeliorContext,
};

<<<<<<< HEAD
use crate::{
    ast_helper::{AstHelper, ModuleInfo},
    scope_context::ScopeContext,
};

=======
>>>>>>> b6f34206
pub fn compile_program(
    session: &Session,
    ctx: &MeliorContext,
    mlir_module: &MeliorModule,
    program: &Program,
) -> Result<(), Box<dyn Error>> {
    let ast_helper = AstHelper::new(program);
    for module in &program.modules {
        let module_info = ast_helper
            .modules
            .get(&module.name.name)
            .unwrap_or_else(|| panic!("module info not found for {}", module.name.name));
        compile_module(session, ctx, mlir_module, &ast_helper, module_info, module)?;
    }
    Ok(())
}

#[derive(Debug, Clone)]
pub struct LocalVar<'ctx, 'parent: 'ctx> {
    pub type_spec: TypeSpec,
    // If it's none its on a register, otherwise allocated on the stack.
    pub alloca: bool,
    pub value: Value<'ctx, 'parent>,
    pub is_mut: bool,
}

impl<'ctx, 'parent: 'ctx> LocalVar<'ctx, 'parent> {
    pub fn param(value: Value<'ctx, 'parent>, type_spec: TypeSpec, is_mut: bool) -> Self {
        Self {
            value,
            type_spec,
            alloca: false,
            is_mut,
        }
    }

    pub fn alloca(value: Value<'ctx, 'parent>, type_spec: TypeSpec, is_mut: bool) -> Self {
        Self {
            value,
            type_spec,
            alloca: true,
            is_mut,
        }
    }
}

struct BlockHelper<'ctx, 'region: 'ctx> {
    region: &'region Region<'ctx>,
    blocks_arena: &'region Bump,
}

impl<'ctx, 'region> BlockHelper<'ctx, 'region> {
    pub fn append_block(&self, block: Block<'ctx>) -> &'region BlockRef<'ctx, 'region> {
        let block = self.region.append_block(block);

        let block_ref: &'region mut BlockRef<'ctx, 'region> = self.blocks_arena.alloc(block);

        block_ref
    }
}

<<<<<<< HEAD
=======
impl<'ctx, 'parent> ScopeContext<'ctx, 'parent> {
    /// Returns the symbol name from a local name.
    pub fn get_symbol_name(&self, local_name: &str) -> String {
        if local_name == "main" {
            return local_name.to_string();
        }

        if let Some(module) = self.imports.get(local_name) {
            // a import
            module.get_symbol_name(local_name)
        } else {
            let mut result = self.module_info.name.clone();

            result.push_str("::");
            result.push_str(local_name);

            result
        }
    }

    pub fn get_function(&self, local_name: &str) -> Option<&FunctionDef> {
        if let Some(module) = self.imports.get(local_name) {
            // a import
            module.functions.get(local_name).copied()
        } else {
            self.module_info.functions.get(local_name).copied()
        }
    }

    fn resolve_type(
        &self,
        context: &'ctx MeliorContext,
        name: &str,
    ) -> Result<Type<'ctx>, Box<dyn Error>> {
        Ok(match name {
            "u64" | "i64" => IntegerType::new(context, 64).into(),
            "u32" | "i32" => IntegerType::new(context, 32).into(),
            "u16" | "i16" => IntegerType::new(context, 16).into(),
            "u8" | "i8" => IntegerType::new(context, 8).into(),
            "f32" => Type::float32(context),
            "f64" => Type::float64(context),
            "bool" => IntegerType::new(context, 1).into(),
            name => {
                if let Some(module) = self.imports.get(name) {
                    // a import
                    self.resolve_type_spec(
                        context,
                        &module.types.get(name).expect("failed to find type").value,
                    )?
                } else {
                    self.resolve_type_spec(
                        context,
                        &self
                            .module_info
                            .types
                            .get(name)
                            .expect("failed to find type")
                            .value,
                    )?
                }
            }
        })
    }

    fn resolve_type_spec(
        &self,
        context: &'ctx MeliorContext,
        spec: &TypeSpec,
    ) -> Result<Type<'ctx>, Box<dyn Error>> {
        match spec.is_ref() {
            Some(_) => {
                Ok(
                    MemRefType::new(self.resolve_type_spec_ref(context, spec)?, &[], None, None)
                        .into(),
                )
            }
            None => self.resolve_type_spec_ref(context, spec),
        }
    }

    /// Resolves the type this ref points to.
    fn resolve_type_spec_ref(
        &self,
        context: &'ctx MeliorContext,
        spec: &TypeSpec,
    ) -> Result<Type<'ctx>, Box<dyn Error>> {
        Ok(match spec {
            TypeSpec::Simple { name, .. } => self.resolve_type(context, &name.name)?,
            TypeSpec::Generic { name, .. } => self.resolve_type(context, &name.name)?,
            TypeSpec::Array { .. } => {
                todo!("implement arrays")
            }
        })
    }

    fn is_type_signed(&self, type_info: &TypeSpec) -> bool {
        let signed = ["i8", "i16", "i32", "i64", "i128"];
        match type_info {
            TypeSpec::Simple { name, .. } => signed.contains(&name.name.as_str()),
            TypeSpec::Generic { name, .. } => signed.contains(&name.name.as_str()),
            TypeSpec::Array { .. } => unreachable!(),
        }
    }

    fn is_float(&self, type_info: &TypeSpec) -> bool {
        let signed = ["f32", "f64"];
        match type_info {
            TypeSpec::Simple { name, .. } => signed.contains(&name.name.as_str()),
            TypeSpec::Generic { name, .. } => signed.contains(&name.name.as_str()),
            TypeSpec::Array { .. } => unreachable!(),
        }
    }
}

>>>>>>> b6f34206
fn compile_module(
    session: &Session,
    context: &MeliorContext,
    mlir_module: &MeliorModule,
    ast_helper: &AstHelper<'_>,
    module_info: &ModuleInfo<'_>,
    module: &Module,
) -> Result<(), Box<dyn Error>> {
    let body = mlir_module.body();

    let mut imports = HashMap::new();

    for import in &module.imports {
        let target_module = ast_helper
            .get_module_from_import(&import.module)
            .unwrap_or_else(|| {
                panic!(
                    "failed to find import {:?} in module {}",
                    import, module.name.name
                )
            });

        for symbol in &import.symbols {
            imports.insert(symbol.name.clone(), target_module);
        }
    }

    let scope_ctx: ScopeContext = ScopeContext {
        locals: Default::default(),
        function: None,
        module_info,
        imports,
    };

    for statement in &module.contents {
        match statement {
            ModuleDefItem::Constant(_) => todo!(),
            ModuleDefItem::Function(info) => {
                let mut scope_ctx = scope_ctx.clone();
                scope_ctx.function = Some(info.clone());
                let op = compile_function_def(session, context, &scope_ctx, info)?;
                body.append_operation(op);
            }
            ModuleDefItem::Struct(_) => {}
            ModuleDefItem::Type(_) => todo!(),
            ModuleDefItem::Module(info) => {
                let module_info = module_info.modules.get(&info.name.name).unwrap_or_else(|| {
                    panic!(
                        "submodule {} not found while compiling module {}",
                        info.name.name, module.name.name
                    )
                });
                compile_module(session, context, mlir_module, ast_helper, module_info, info)?;
            }
        }
    }

    Ok(())
}

fn get_location<'ctx>(
    context: &'ctx MeliorContext,
    session: &Session,
    offset: usize,
) -> Location<'ctx> {
    let (_, line, col) = session.source.get_offset_line(offset).unwrap();
    Location::new(
        context,
        &session.file_path.display().to_string(),
        line + 1,
        col + 1,
    )
}

fn get_named_location<'ctx>(context: &'ctx MeliorContext, name: &str) -> Location<'ctx> {
    Location::name(context, name, Location::unknown(context))
}

fn compile_function_def<'ctx, 'parent: 'ctx>(
    session: &Session,
    context: &'ctx MeliorContext,
    scope_ctx: &ScopeContext<'ctx, 'parent>,
    info: &FunctionDef,
) -> Result<Operation<'ctx>, Box<dyn Error>> {
    tracing::debug!("compiling function {:?}", info.decl.name.name);
    let location = get_location(context, session, info.decl.name.span.from);

    // Setup function arguments
    let mut args = Vec::with_capacity(info.decl.params.len());
    let mut fn_args_types = Vec::with_capacity(info.decl.params.len());

    for param in &info.decl.params {
        let param_type = scope_ctx.resolve_type_spec(context, &param.r#type)?;
        let loc = get_location(context, session, param.name.span.from);
        args.push((param_type, loc));
        fn_args_types.push(param_type);
    }

    // Create the function context
    let region = Region::new();

    let return_type = if let Some(ret_type) = &info.decl.ret_type {
        vec![scope_ctx.resolve_type_spec(context, ret_type)?]
    } else {
        vec![]
    };

    let func_type =
        TypeAttribute::new(FunctionType::new(context, &fn_args_types, &return_type).into());

    {
        let mut scope_ctx = scope_ctx.clone();
        let mut fn_block = &region.append_block(Block::new(&args));

        let blocks_arena = Bump::new();
        let helper = BlockHelper {
            region: &region,
            blocks_arena: &blocks_arena,
        };

        // Push arguments into locals
        for (i, param) in info.decl.params.iter().enumerate() {
            scope_ctx.locals.insert(
                param.name.name.clone(),
                LocalVar::param(fn_block.argument(i)?.into(), param.r#type.clone(), false),
            );
        }

        for stmt in &info.body {
            fn_block =
                compile_statement(session, context, &mut scope_ctx, &helper, fn_block, stmt)?;
        }
    }

    let fn_name = scope_ctx.get_symbol_name(&info.decl.name.name);

    Ok(func::func(
        context,
        StringAttribute::new(context, &fn_name),
        func_type,
        region,
        &[],
        location,
    ))
}

fn compile_statement<'c, 'this: 'c>(
    session: &Session,
    context: &'c MeliorContext,
    scope_ctx: &mut ScopeContext<'c, 'this>,
    helper: &BlockHelper<'c, 'this>,
    mut block: &'this BlockRef<'c, 'this>,
    info: &Statement,
) -> Result<&'this BlockRef<'c, 'this>, Box<dyn Error>> {
    match info {
        Statement::Assign(info) => {
            compile_assign_stmt(session, context, scope_ctx, helper, block, info)?
        }
        Statement::Match(_) => todo!(),
        Statement::For(_) => todo!(),
        Statement::If(info) => {
            block = compile_if_expr(session, context, scope_ctx, helper, block, info)?;
        }
        Statement::Let(info) => compile_let_stmt(session, context, scope_ctx, helper, block, info)?,
        Statement::Return(info) => {
            compile_return_stmt(session, context, scope_ctx, helper, block, info)?
        }
        Statement::While(info) => {
            block = compile_while(session, context, scope_ctx, helper, block, info)?;
        }
        Statement::FnCall(info) => {
            compile_fn_call(session, context, scope_ctx, helper, block, info)?;
        }
    }

    Ok(block)
}

/// Compile a if expression / statement
///
/// This returns a block if any branch doesn't have a function return terminator.
/// For example, if the if branch has a return and the else branch has a return,
/// it wouldn't make sense to add a merging block and MLIR would give a error saying there is a operation after a terminator.
///
/// The returned block is the merger block, the one we jump after processing the if branches.
///
/// ```text
///                       - then block -
/// - if (prev block) - <                > merge block --
///                       - else block -
/// ```
fn compile_if_expr<'c, 'this: 'c>(
    session: &Session,
    context: &'c MeliorContext,
    scope_ctx: &mut ScopeContext<'c, 'this>,
    helper: &BlockHelper<'c, 'this>,
    block: &'this BlockRef<'c, 'this>,
    info: &IfExpr,
) -> Result<&'this BlockRef<'c, 'this>, Box<dyn Error>> {
    let condition = compile_expression(
        session,
        context,
        scope_ctx,
        helper,
        block,
        &info.value,
        None,
    )?;

    let mut then_successor = helper.append_block(Block::new(&[]));
    let mut else_successor = helper.append_block(Block::new(&[]));

    block.append_operation(cf::cond_br(
        context,
        condition,
        then_successor,
        else_successor,
        &[],
        &[],
        get_named_location(context, "if"),
    ));

    {
        let mut then_scope_ctx = scope_ctx.clone();
        for stmt in &info.contents {
            then_successor = compile_statement(
                session,
                context,
                &mut then_scope_ctx,
                helper,
                then_successor,
                stmt,
            )?;
        }
    }

    if let Some(else_contents) = info.r#else.as_ref() {
        let mut else_scope_ctx = scope_ctx.clone();
        for stmt in else_contents {
            else_successor = compile_statement(
                session,
                context,
                &mut else_scope_ctx,
                helper,
                else_successor,
                stmt,
            )?;
        }
    }

    // both branches return
    if then_successor.terminator().is_some() && else_successor.terminator().is_some() {
        return Ok(then_successor);
    }

    let merge_block = helper.append_block(Block::new(&[]));

    if then_successor.terminator().is_none() {
        then_successor.append_operation(cf::br(merge_block, &[], Location::unknown(context)));
    }

    if else_successor.terminator().is_none() {
        else_successor.append_operation(cf::br(merge_block, &[], Location::unknown(context)));
    }

    Ok(merge_block)
}

fn compile_while<'c, 'this: 'c>(
    session: &Session,
    context: &'c MeliorContext,
    scope_ctx: &mut ScopeContext<'c, 'this>,
    helper: &BlockHelper<'c, 'this>,
    block: &'this BlockRef<'c, 'this>,
    info: &WhileStmt,
) -> Result<&'this BlockRef<'c, 'this>, Box<dyn Error>> {
    let location = Location::unknown(context);

    let check_block = helper.append_block(Block::new(&[]));

    block.append_operation(cf::br(check_block, &[], location));

    let body_block = helper.append_block(Block::new(&[]));
    let merge_block = helper.append_block(Block::new(&[]));

    let condition = compile_expression(
        session,
        context,
        scope_ctx,
        helper,
        check_block,
        &info.value,
        None,
    )?;

    check_block.append_operation(cf::cond_br(
        context,
        condition,
        body_block,
        merge_block,
        &[],
        &[],
        location,
    ));

    let mut body_block = body_block;

    {
        let mut body_scope_ctx = scope_ctx.clone();
        for stmt in &info.contents {
            body_block = compile_statement(
                session,
                context,
                &mut body_scope_ctx,
                helper,
                body_block,
                stmt,
            )?;
        }
    }

    if body_block.terminator().is_none() {
        body_block.append_operation(cf::br(check_block, &[], location));
    }

    Ok(merge_block)
}

fn compile_let_stmt<'ctx, 'parent: 'ctx>(
    session: &Session,
    context: &'ctx MeliorContext,
    scope_ctx: &mut ScopeContext<'ctx, 'parent>,
    helper: &BlockHelper<'ctx, 'parent>,
    block: &'parent Block<'ctx>,
    info: &LetStmt,
) -> Result<(), Box<dyn Error>> {
    match &info.target {
        LetStmtTarget::Simple { name, r#type } => {
            let location = get_location(context, session, name.span.from);

            let value = match &info.value {
                LetValue::Expr(value) => compile_expression(
                    session,
                    context,
                    scope_ctx,
                    helper,
                    block,
                    value,
                    Some(r#type),
                )?,
                LetValue::StructConstruct(struct_construct) => {
                    let struct_decl = scope_ctx
                        .module_info
                        .structs
                        .get(&struct_construct.name.name)
                        .unwrap_or_else(|| {
                            panic!("failed to find struct {:?}", struct_construct.name.name)
                        });
                    assert_eq!(
                        struct_construct.fields.len(),
                        struct_decl.fields.len(),
                        "struct field len mismatch"
                    );
                    let (ty, field_indexes) = scope_ctx.get_struct_type(context, struct_decl)?;
                    let mut struct_value = block
                        .append_operation(llvm::undef(ty, location))
                        .result(0)?
                        .into();
                    let field_types: HashMap<String, &TypeSpec> = struct_decl
                        .fields
                        .iter()
                        .map(|x| (x.name.name.clone(), &x.r#type))
                        .collect();

                    for field in &struct_construct.fields {
                        let field_idx = field_indexes.get(&field.name.name).unwrap_or_else(|| {
                            panic!(
                                "failed to find field {:?} for struct {:?}",
                                field.name.name, struct_construct.name.name
                            )
                        });

                        let field_ty = field_types.get(&field.name.name).expect("field not found");
                        let value = compile_expression(
                            session,
                            context,
                            scope_ctx,
                            helper,
                            block,
                            &field.value,
                            Some(field_ty),
                        )?;

                        struct_value = block
                            .append_operation(llvm::insert_value(
                                context,
                                struct_value,
                                DenseI64ArrayAttribute::new(context, &[(*field_idx) as i64]),
                                value,
                                location,
                            ))
                            .result(0)?
                            .into();
                    }

                    struct_value
                }
            };
            let memref_type = MemRefType::new(value.r#type(), &[], None, None);

            let alloca: Value = block
                .append_operation(memref::alloca(
                    context,
                    memref_type,
                    &[],
                    &[],
                    None,
                    location,
                ))
                .result(0)?
                .into();

            block.append_operation(memref::store(value, alloca, &[], location));

            scope_ctx.locals.insert(
                name.name.clone(),
                LocalVar::alloca(alloca, r#type.clone(), info.is_mutable),
            );

            Ok(())
        }
        LetStmtTarget::Destructure(_) => todo!(),
    }
}

fn compile_assign_stmt<'ctx, 'parent: 'ctx>(
    session: &Session,
    context: &'ctx MeliorContext,
    scope_ctx: &mut ScopeContext<'ctx, 'parent>,
    helper: &BlockHelper<'ctx, 'parent>,
    block: &'parent Block<'ctx>,
    info: &AssignStmt,
) -> Result<(), Box<dyn Error>> {
    // todo: implement properly for structs, right now only really works for simple variables.

    let local = scope_ctx
        .locals
        .get(&info.target.first.name)
        .expect("local should exist")
        .clone();

    assert!(local.is_mut, "can only mutate mutable variables");
    assert!(local.alloca, "can only mutate local stack variables");

    let location = get_location(context, session, info.target.first.span.from);

    if info.target.extra.is_empty() {
        let value = compile_expression(
            session,
            context,
            scope_ctx,
            helper,
            block,
            &info.value,
            Some(&local.type_spec),
        )?;

        match local.type_spec.is_ref() {
            Some(RefType::MutBorrow) => {}
            Some(RefType::Borrow) => {}
            None => {
                block.append_operation(memref::store(value, local.value, &[], location));
            }
        }
    } else {
        let mut current_type_spec = &local.type_spec;

        // get a ptr to the field
        let target_ptr = block
            .append_operation(
                melior::dialect::ods::memref::extract_aligned_pointer_as_index(
                    context,
                    Type::index(context),
                    local.value,
                    location,
                )
                .into(),
            )
            .result(0)?
            .into();

        let target_ptr = block
            .append_operation(arith::index_cast(
                target_ptr,
                IntegerType::new(context, 64).into(),
                location,
            ))
            .result(0)?
            .into();

        let mut target_ptr = block
            .append_operation(
                melior::dialect::ods::llvm::inttoptr(
                    context,
                    opaque_pointer(context),
                    target_ptr,
                    location,
                )
                .into(),
            )
            .result(0)?
            .into();

        let mut extra_it = info.target.extra.iter().peekable();

        while let Some(extra) = extra_it.next() {
            match extra {
                PathSegment::FieldAccess(ident) => {
                    let (struct_decl, (struct_ty, field_indexes)) = match current_type_spec {
                        TypeSpec::Simple { name, .. } => {
                            let struct_decl =
                                scope_ctx.module_info.structs.get(&name.name).unwrap();
                            (
                                struct_decl,
                                scope_ctx.get_struct_type(context, struct_decl)?,
                            )
                        }
                        _ => unreachable!(),
                    };

                    let field = struct_decl
                        .fields
                        .iter()
                        .find(|x| x.name.name == ident.name)
                        .unwrap();
                    let field_idx = *field_indexes.get(&ident.name).unwrap();

                    current_type_spec = &field.r#type;
                    target_ptr = block
                        .append_operation(llvm::get_element_ptr(
                            context,
                            target_ptr,
                            DenseI32ArrayAttribute::new(context, &[field_idx as i32]),
                            struct_ty,
                            opaque_pointer(context),
                            location,
                        ))
                        .result(0)?
                        .into();

                    if extra_it.peek().is_none() {
                        let value = compile_expression(
                            session,
                            context,
                            scope_ctx,
                            helper,
                            block,
                            &info.value,
                            Some(current_type_spec),
                        )?;

                        block.append_operation(llvm::store(
                            context,
                            value,
                            target_ptr,
                            location,
                            LoadStoreOptions::default(),
                        ));
                    }
                }
                PathSegment::ArrayIndex(_) => todo!(),
            }
        }
    }

    Ok(())
}

fn compile_return_stmt<'ctx, 'parent: 'ctx>(
    session: &Session,
    context: &'ctx MeliorContext,
    scope_ctx: &mut ScopeContext<'ctx, 'parent>,
    helper: &BlockHelper<'ctx, 'parent>,
    block: &'parent Block<'ctx>,
    info: &ReturnStmt,
) -> Result<(), Box<dyn Error>> {
    let value = compile_expression(
        session,
        context,
        scope_ctx,
        helper,
        block,
        &info.value,
        scope_ctx
            .function
            .as_ref()
            .unwrap()
            .decl
            .ret_type
            .clone()
            .as_ref(),
    )?;
    block.append_operation(func::r#return(&[value], Location::unknown(context)));
    Ok(())
}

fn compile_expression<'ctx, 'parent: 'ctx>(
    session: &Session,
    context: &'ctx MeliorContext,
    scope_ctx: &mut ScopeContext<'ctx, 'parent>,
    _helper: &BlockHelper<'ctx, 'parent>,
    block: &'parent Block<'ctx>,
    info: &Expression,
    type_info: Option<&TypeSpec>,
) -> Result<Value<'ctx, 'parent>, Box<dyn Error>> {
    let location = Location::unknown(context);
    match info {
        Expression::Value(value) => compile_value_expr(
            session, context, scope_ctx, _helper, block, value, type_info,
        ),
        Expression::FnCall(value) => {
            compile_fn_call(session, context, scope_ctx, _helper, block, value)
        }
        Expression::Match(_) => todo!(),
        Expression::If(_) => todo!(),
        Expression::UnaryOp(_, _) => todo!(),
        Expression::BinaryOp(lhs, op, rhs) => {
            let lhs =
                compile_expression(session, context, scope_ctx, _helper, block, lhs, type_info)?;
            let rhs =
                compile_expression(session, context, scope_ctx, _helper, block, rhs, type_info)?;

            let op = match op {
                BinaryOp::Arith(arith_op) => {
                    let type_info = type_info.expect("type info missing");

                    if scope_ctx.is_float(type_info) {
                        match arith_op {
                            ArithOp::Add => arith::addf(lhs, rhs, location),
                            ArithOp::Sub => arith::subf(lhs, rhs, location),
                            ArithOp::Mul => arith::mulf(lhs, rhs, location),
                            ArithOp::Div => arith::divf(lhs, rhs, location),
                            ArithOp::Mod => arith::remf(lhs, rhs, location),
                        }
                    } else {
                        match arith_op {
                            ArithOp::Add => arith::addi(lhs, rhs, location),
                            ArithOp::Sub => arith::subi(lhs, rhs, location),
                            ArithOp::Mul => arith::muli(lhs, rhs, location),
                            ArithOp::Div => {
                                if scope_ctx.is_type_signed(type_info) {
                                    arith::divsi(lhs, rhs, location)
                                } else {
                                    arith::divui(lhs, rhs, location)
                                }
                            }
                            ArithOp::Mod => {
                                if scope_ctx.is_type_signed(type_info) {
                                    arith::remsi(lhs, rhs, location)
                                } else {
                                    arith::remui(lhs, rhs, location)
                                }
                            }
                        }
                    }
                }
                BinaryOp::Logic(logic_op) => match logic_op {
                    LogicOp::And => {
                        let const_true = block
                            .append_operation(arith::constant(
                                context,
                                IntegerAttribute::new(1, IntegerType::new(context, 1).into())
                                    .into(),
                                location,
                            ))
                            .result(0)?
                            .into();
                        let lhs_bool = block
                            .append_operation(arith::cmpi(
                                context,
                                CmpiPredicate::Eq,
                                lhs,
                                const_true,
                                location,
                            ))
                            .result(0)?
                            .into();
                        let rhs_bool = block
                            .append_operation(arith::cmpi(
                                context,
                                CmpiPredicate::Eq,
                                rhs,
                                const_true,
                                location,
                            ))
                            .result(0)?
                            .into();
                        arith::andi(lhs_bool, rhs_bool, location)
                    }
                    LogicOp::Or => {
                        let const_true = block
                            .append_operation(arith::constant(
                                context,
                                IntegerAttribute::new(1, IntegerType::new(context, 1).into())
                                    .into(),
                                location,
                            ))
                            .result(0)?
                            .into();
                        let lhs_bool = block
                            .append_operation(arith::cmpi(
                                context,
                                CmpiPredicate::Eq,
                                lhs,
                                const_true,
                                location,
                            ))
                            .result(0)?
                            .into();
                        let rhs_bool = block
                            .append_operation(arith::cmpi(
                                context,
                                CmpiPredicate::Eq,
                                rhs,
                                const_true,
                                location,
                            ))
                            .result(0)?
                            .into();
                        arith::ori(lhs_bool, rhs_bool, location)
                    }
                },
                BinaryOp::Compare(cmp_op) => match cmp_op {
                    CmpOp::Eq => arith::cmpi(context, CmpiPredicate::Eq, lhs, rhs, location),
                    CmpOp::NotEq => arith::cmpi(context, CmpiPredicate::Ne, lhs, rhs, location),
                    CmpOp::Lt => arith::cmpi(context, CmpiPredicate::Slt, lhs, rhs, location),
                    CmpOp::LtEq => arith::cmpi(context, CmpiPredicate::Sle, lhs, rhs, location),
                    CmpOp::Gt => arith::cmpi(context, CmpiPredicate::Sgt, lhs, rhs, location),
                    CmpOp::GtEq => arith::cmpi(context, CmpiPredicate::Sge, lhs, rhs, location),
                },
                BinaryOp::Bitwise(_) => todo!(),
            };

            let value = block.append_operation(op).result(0)?.into();

            Ok(value)
        }
    }
}

fn compile_value_expr<'ctx, 'parent: 'ctx>(
    session: &Session,
    context: &'ctx MeliorContext,
    scope_ctx: &mut ScopeContext<'ctx, 'parent>,
    _helper: &BlockHelper<'ctx, 'parent>,
    block: &'parent Block<'ctx>,
    value: &ValueExpr,
    type_info: Option<&TypeSpec>,
) -> Result<Value<'ctx, 'parent>, Box<dyn Error>> {
    tracing::debug!("compiling value_expr for {:?}", value);
    let location = Location::unknown(context);
    match value {
        ValueExpr::ConstBool(value) => {
            let value = IntegerAttribute::new((*value).into(), IntegerType::new(context, 1).into());
            Ok(block
                .append_operation(arith::constant(context, value.into(), location))
                .result(0)?
                .into())
        }
        ValueExpr::ConstChar(value) => {
            let value =
                IntegerAttribute::new((*value) as i64, IntegerType::new(context, 32).into());
            Ok(block
                .append_operation(arith::constant(context, value.into(), location))
                .result(0)?
                .into())
        }
        ValueExpr::ConstInt(value) => {
            let int_type = if let Some(type_info) = type_info {
                scope_ctx.resolve_type_spec(context, type_info)?
            } else {
                IntegerType::new(context, 64).into()
            };
            let value = IntegerAttribute::new((*value) as i64, int_type);
            Ok(block
                .append_operation(arith::constant(context, value.into(), location))
                .result(0)?
                .into())
        }
        ValueExpr::ConstFloat(_) => todo!(),
        ValueExpr::ConstStr(_) => todo!(),
        ValueExpr::Path(value) => {
            compile_path_op(session, context, scope_ctx, _helper, block, value)
        }
        ValueExpr::Deref(value) => {
            compile_deref(session, context, scope_ctx, _helper, block, value)
        }
        ValueExpr::AsRef { path, ref_type: _ } => {
            compile_asref(session, context, scope_ctx, _helper, block, path)
        }
    }
}

fn compile_fn_call<'ctx, 'parent: 'ctx>(
    session: &Session,
    context: &'ctx MeliorContext,
    scope_ctx: &mut ScopeContext<'ctx, 'parent>,
    _helper: &BlockHelper<'ctx, 'parent>,
    block: &'parent Block<'ctx>,
    info: &FnCallOp,
) -> Result<Value<'ctx, 'parent>, Box<dyn Error>> {
    tracing::debug!("compiling fncall: {:?}", info);
    let mut args = Vec::with_capacity(info.args.len());
    let location = get_location(context, session, info.target.span.from);

    let target_fn = scope_ctx
        .get_function(&info.target.name)
        .expect("function not found")
        .clone();

    assert_eq!(
        info.args.len(),
        target_fn.decl.params.len(),
        "parameter length doesnt match"
    );

    for (arg, arg_info) in info.args.iter().zip(&target_fn.decl.params) {
        let value = compile_expression(
            session,
            context,
            scope_ctx,
            _helper,
            block,
            arg,
            Some(&arg_info.r#type),
        )?;
        args.push(value);
    }

    let return_type = if let Some(ret_type) = &target_fn.decl.ret_type {
        vec![scope_ctx.resolve_type_spec(context, ret_type)?]
    } else {
        vec![]
    };

    let fn_name = scope_ctx.get_symbol_name(&info.target.name);

    Ok(block
        .append_operation(func::call(
            context,
            FlatSymbolRefAttribute::new(context, &fn_name),
            &args,
            &return_type,
            location,
        ))
        .result(0)?
        .into())
}

fn compile_path_op<'ctx, 'parent: 'ctx>(
    session: &Session,
    context: &'ctx MeliorContext,
    scope_ctx: &mut ScopeContext<'ctx, 'parent>,
    _helper: &BlockHelper<'ctx, 'parent>,
    block: &'parent Block<'ctx>,
    path: &PathOp,
) -> Result<Value<'ctx, 'parent>, Box<dyn Error>> {
    tracing::debug!("compiling pathop {:?}", path);
    // For now only simple and array variables work.
    // TODO: implement properly, this requires having structs implemented.

    let local = scope_ctx
        .locals
        .get(&path.first.name)
        .unwrap_or_else(|| panic!("local {} not found", path.first.name))
        .clone();

    let location = get_location(context, session, path.first.span.from);

    let mut value = if local.alloca {
        block
            .append_operation(memref::load(local.value, &[], location))
            .result(0)?
            .into()
    } else {
        local.value
    };

    if path.extra.is_empty() {
        Ok(value)
    } else {
        let mut current_type_spec = &local.type_spec;

        for extra in &path.extra {
            match extra {
                PathSegment::FieldAccess(ident) => {
                    let (struct_decl, (_, field_indexes)) = match current_type_spec {
                        TypeSpec::Simple { name, .. } => {
                            let struct_decl =
                                scope_ctx.module_info.structs.get(&name.name).unwrap();
                            (
                                struct_decl,
                                scope_ctx.get_struct_type(context, struct_decl)?,
                            )
                        }
                        _ => unreachable!(),
                    };

                    let field = struct_decl
                        .fields
                        .iter()
                        .find(|x| x.name.name == ident.name)
                        .unwrap();
                    let field_idx = *field_indexes.get(&ident.name).unwrap();
                    let field_ty = scope_ctx.resolve_type_spec(context, &field.r#type)?;

                    current_type_spec = &field.r#type;
                    value = block
                        .append_operation(llvm::extract_value(
                            context,
                            value,
                            DenseI64ArrayAttribute::new(context, &[field_idx as i64]),
                            field_ty,
                            location,
                        ))
                        .result(0)?
                        .into();
                }
                PathSegment::ArrayIndex(_) => todo!(),
            }
        }

        Ok(value)
    }
}

fn compile_deref<'ctx, 'parent: 'ctx>(
    session: &Session,
    context: &'ctx MeliorContext,
    scope_ctx: &mut ScopeContext<'ctx, 'parent>,
    _helper: &BlockHelper<'ctx, 'parent>,
    block: &'parent Block<'ctx>,
    path: &PathOp,
) -> Result<Value<'ctx, 'parent>, Box<dyn Error>> {
    tracing::debug!("compiling deref for {:?}", path);
    let local = scope_ctx
        .locals
        .get(&path.first.name)
        .expect("local not found")
        .clone();

    let location = get_location(context, session, path.first.span.from);

    let mut value = block
        .append_operation(memref::load(local.value, &[], location))
        .result(0)?
        .into();

    if local.alloca {
        value = block
            .append_operation(memref::load(value, &[], location))
            .result(0)?
            .into();
    }

    Ok(value)
}

fn compile_asref<'ctx, 'parent: 'ctx>(
    _session: &Session,
    _context: &'ctx MeliorContext,
    scope_ctx: &mut ScopeContext<'ctx, 'parent>,
    _helper: &BlockHelper<'ctx, 'parent>,
    _block: &'parent Block<'ctx>,
    path: &PathOp,
) -> Result<Value<'ctx, 'parent>, Box<dyn Error>> {
    tracing::debug!("compiling asref for {:?}", path);
    let local = scope_ctx
        .locals
        .get(&path.first.name)
        .expect("local not found")
        .clone();

    if !local.alloca {
        panic!("can only take refs to non register values");
    }

    Ok(local.value)
}<|MERGE_RESOLUTION|>--- conflicted
+++ resolved
@@ -33,14 +33,8 @@
     Context as MeliorContext,
 };
 
-<<<<<<< HEAD
-use crate::{
-    ast_helper::{AstHelper, ModuleInfo},
-    scope_context::ScopeContext,
-};
-
-=======
->>>>>>> b6f34206
+use crate::scope_context::ScopeContext;
+
 pub fn compile_program(
     session: &Session,
     ctx: &MeliorContext,
@@ -102,123 +96,6 @@
     }
 }
 
-<<<<<<< HEAD
-=======
-impl<'ctx, 'parent> ScopeContext<'ctx, 'parent> {
-    /// Returns the symbol name from a local name.
-    pub fn get_symbol_name(&self, local_name: &str) -> String {
-        if local_name == "main" {
-            return local_name.to_string();
-        }
-
-        if let Some(module) = self.imports.get(local_name) {
-            // a import
-            module.get_symbol_name(local_name)
-        } else {
-            let mut result = self.module_info.name.clone();
-
-            result.push_str("::");
-            result.push_str(local_name);
-
-            result
-        }
-    }
-
-    pub fn get_function(&self, local_name: &str) -> Option<&FunctionDef> {
-        if let Some(module) = self.imports.get(local_name) {
-            // a import
-            module.functions.get(local_name).copied()
-        } else {
-            self.module_info.functions.get(local_name).copied()
-        }
-    }
-
-    fn resolve_type(
-        &self,
-        context: &'ctx MeliorContext,
-        name: &str,
-    ) -> Result<Type<'ctx>, Box<dyn Error>> {
-        Ok(match name {
-            "u64" | "i64" => IntegerType::new(context, 64).into(),
-            "u32" | "i32" => IntegerType::new(context, 32).into(),
-            "u16" | "i16" => IntegerType::new(context, 16).into(),
-            "u8" | "i8" => IntegerType::new(context, 8).into(),
-            "f32" => Type::float32(context),
-            "f64" => Type::float64(context),
-            "bool" => IntegerType::new(context, 1).into(),
-            name => {
-                if let Some(module) = self.imports.get(name) {
-                    // a import
-                    self.resolve_type_spec(
-                        context,
-                        &module.types.get(name).expect("failed to find type").value,
-                    )?
-                } else {
-                    self.resolve_type_spec(
-                        context,
-                        &self
-                            .module_info
-                            .types
-                            .get(name)
-                            .expect("failed to find type")
-                            .value,
-                    )?
-                }
-            }
-        })
-    }
-
-    fn resolve_type_spec(
-        &self,
-        context: &'ctx MeliorContext,
-        spec: &TypeSpec,
-    ) -> Result<Type<'ctx>, Box<dyn Error>> {
-        match spec.is_ref() {
-            Some(_) => {
-                Ok(
-                    MemRefType::new(self.resolve_type_spec_ref(context, spec)?, &[], None, None)
-                        .into(),
-                )
-            }
-            None => self.resolve_type_spec_ref(context, spec),
-        }
-    }
-
-    /// Resolves the type this ref points to.
-    fn resolve_type_spec_ref(
-        &self,
-        context: &'ctx MeliorContext,
-        spec: &TypeSpec,
-    ) -> Result<Type<'ctx>, Box<dyn Error>> {
-        Ok(match spec {
-            TypeSpec::Simple { name, .. } => self.resolve_type(context, &name.name)?,
-            TypeSpec::Generic { name, .. } => self.resolve_type(context, &name.name)?,
-            TypeSpec::Array { .. } => {
-                todo!("implement arrays")
-            }
-        })
-    }
-
-    fn is_type_signed(&self, type_info: &TypeSpec) -> bool {
-        let signed = ["i8", "i16", "i32", "i64", "i128"];
-        match type_info {
-            TypeSpec::Simple { name, .. } => signed.contains(&name.name.as_str()),
-            TypeSpec::Generic { name, .. } => signed.contains(&name.name.as_str()),
-            TypeSpec::Array { .. } => unreachable!(),
-        }
-    }
-
-    fn is_float(&self, type_info: &TypeSpec) -> bool {
-        let signed = ["f32", "f64"];
-        match type_info {
-            TypeSpec::Simple { name, .. } => signed.contains(&name.name.as_str()),
-            TypeSpec::Generic { name, .. } => signed.contains(&name.name.as_str()),
-            TypeSpec::Array { .. } => unreachable!(),
-        }
-    }
-}
-
->>>>>>> b6f34206
 fn compile_module(
     session: &Session,
     context: &MeliorContext,
